"""Topic - Named channel using Kafka."""
import asyncio
import re
import typing
from contextlib import suppress
from functools import partial
from typing import (
    Any,
    Awaitable,
    Callable,
    Mapping,
    Optional,
    Pattern,
    Sequence,
    Set,
    Union,
    cast,
    no_type_check,
)
from mode import Seconds, get_logger
from mode.utils.futures import stampede
from mode.utils.queues import ThrowableQueue

from .channels import Channel
from .exceptions import KeyDecodeError, ValueDecodeError
from .events import Event
from .streams import current_event
from .types import (
    AppT,
    CodecArg,
    EventT,
    FutureMessage,
    K,
    Message,
    MessageSentCallback,
    ModelArg,
    PendingMessage,
    RecordMetadata,
    TP,
    V,
)
from .types.topics import ChannelT, TopicT
from .types.transports import ProducerT

if typing.TYPE_CHECKING:  # pragma: no cover
    from mypy_extensions import DefaultNamedArg

    from .app import App

    DecodeFunction = Callable[[Message, DefaultNamedArg(bool, 'propagate')],
                              Awaitable[EventT]]
else:
    class App:
        ...  # noqa

    DecodeFunction = Callable[..., Awaitable[EventT]]

__all__ = ['Topic']

logger = get_logger(__name__)


class Topic(Channel, TopicT):
    """Define new topic description.

    Arguments:
        app: App instance used to create this topic description.

        topics: List of topic names.
        partitions: Number of partitions for these topics.
                    On declaration, topics are created using this.
                    Note: If a message is produced before the topic is
                    declared, and ``autoCreateTopics`` is enabled on
                    the Kafka Server, the number of partitions used
                    will be specified by the server configuration.
        retention: Number of seconds (as float/timedelta) to keep messages
                   in the topic before they can be expired by the server.
        pattern: Regular expression evaluated to decide what topics to
                 subscribe to. You cannot specify both topics and a pattern.
        key_type: How to deserialize keys for messages in this topic.
                  Can be a :class:`faust.Model` type, :class:`str`,
                  :class:`bytes`, or :const:`None` for "autodetect"
        value_type: How to deserialize values for messages in this topic.
                  Can be a :class:`faust.Model` type, :class:`str`,
                  :class:`bytes`, or :const:`None` for "autodetect"
        active_partitions: Set of :class:`faust.types.tuples.TP` that this
                  topic should be restricted to.

    Raises:
        TypeError: if both `topics` and `pattern` is provided.
    """

    _partitions: Optional[int] = None
    _pattern: Optional[Pattern] = None

    def __init__(self,
                 app: AppT,
                 *,
                 topics: Sequence[str] = None,
                 pattern: Union[str, Pattern] = None,
                 key_type: ModelArg = None,
                 value_type: ModelArg = None,
                 is_iterator: bool = False,
                 partitions: int = None,
                 retention: Seconds = None,
                 compacting: bool = None,
                 deleting: bool = None,
                 replicas: int = None,
                 acks: bool = True,
                 internal: bool = False,
                 config: Mapping[str, Any] = None,
                 queue: ThrowableQueue = None,
                 key_serializer: CodecArg = None,
                 value_serializer: CodecArg = None,
                 maxsize: int = None,
                 root: ChannelT = None,
                 active_partitions: Set[TP] = None,
                 allow_empty: bool = False,
                 loop: asyncio.AbstractEventLoop = None) -> None:
        self.topics = topics or []
        super().__init__(
            app,
            key_type=key_type,
            value_type=value_type,
            loop=loop,
            is_iterator=is_iterator,
            queue=queue,
            maxsize=maxsize,
        )
        self.key_serializer = key_serializer
        if self.key_serializer is None and key_type:
            self.key_serializer = _model_serializer(key_type)
        self.value_serializer = value_serializer
        if self.value_serializer is None and value_type:
            self.value_serializer = _model_serializer(value_type)
        self.pattern = cast(Pattern, pattern)
        self.partitions = partitions
        self.retention = retention
        self.compacting = compacting
        self.deleting = deleting
        self.replicas = replicas
        self.acks = acks
        self.internal = internal
        self.active_partitions = active_partitions
        self.config = config or {}
        self.allow_empty = allow_empty

    async def send(self,
                   *,
                   key: K = None,
                   value: V = None,
                   partition: int = None,
                   timestamp: float = None,
                   key_serializer: CodecArg = None,
                   value_serializer: CodecArg = None,
                   callback: MessageSentCallback = None,
                   force: bool = False) -> Awaitable[RecordMetadata]:
        """Send message to topic."""
        if self.app._attachments.enabled and not force:
            event = current_event()
            if event is not None:
                return cast(Event, event)._attach(
                    self,
                    key,
                    value,
                    partition=partition,
                    timestamp=timestamp,
                    key_serializer=key_serializer,
                    value_serializer=value_serializer,
                    callback=callback,
                )
        return await self._send_now(
            key,
            value,
            partition=partition,
            timestamp=timestamp,
            key_serializer=key_serializer,
            value_serializer=value_serializer,
            callback=callback,
        )

    async def decode(self, message: Message, *,
                     propagate: bool = False) -> EventT:
        # first call to decode compiles and caches it.
        decode = self.decode = self._compile_decode()  # type: ignore
        return await decode(message, propagate=propagate)

    async def put(self, event: EventT) -> None:
        if not self.is_iterator:
            raise RuntimeError(
                f'Cannot put on Topic channel before aiter({self})')
        await self.queue.put(event)

    def _compile_decode(self) -> DecodeFunction:
        app = self.app
        key_type = self.key_type
        value_type = self.value_type
        loads_key = app.serializers.loads_key
        loads_value = app.serializers.loads_value
        create_event = self._create_event
        key_serializer = self.key_serializer
        value_serializer = self.value_serializer

        async def decode(message: Message, *, propagate: bool = False) -> Any:
            try:
                k = loads_key(key_type, message.key, serializer=key_serializer)
            except KeyDecodeError as exc:
                if propagate:
                    raise
                await self.on_key_decode_error(exc, message)
            else:
                try:
                    if message.value is None and self.allow_empty:
                        return create_event(k, None, message)
                    v = loads_value(
                        value_type, message.value, serializer=value_serializer)
                except ValueDecodeError as exc:
                    if propagate:
                        raise
                    await self.on_value_decode_error(exc, message)
                else:
                    return create_event(k, v, message)

        return decode

    @no_type_check  # incompatible with base class, but OK
    def _clone_args(self) -> Mapping:
        return {
            **super()._clone_args(),
            **{
                'topics': self.topics,
                'pattern': self.pattern,
                'partitions': self.partitions,
                'retention': self.retention,
                'compacting': self.compacting,
                'deleting': self.deleting,
                'replicas': self.replicas,
                'internal': self.internal,
                'key_serializer': self.key_serializer,
                'value_serializer': self.value_serializer,
                'acks': self.acks,
                'config': self.config,
                'active_partitions': self.active_partitions,
                'allow_empty': self.allow_empty}}

    @property
    def pattern(self) -> Optional[Pattern]:
        return self._pattern

    @pattern.setter
    def pattern(self, pattern: Union[str, Pattern]) -> None:
        if pattern and self.topics:
            raise TypeError('Cannot specify both topics and pattern')
        self._pattern = re.compile(pattern) if pattern else None

    @property
    def partitions(self) -> Optional[int]:
        return self._partitions

    @partitions.setter
    def partitions(self, partitions: int) -> None:
        if partitions == 0:
            raise ValueError('Topic cannot have zero partitions')
        self._partitions = partitions

    def derive(self, **kwargs: Any) -> ChannelT:
        """Create new :class:`Topic` derived from this topic.

        Configuration will be copied from this topic, but any parameter
        overriden as a keyword argument.

        See Also:
            :meth:`derive_topic`: for a list of supported keyword arguments.
        """
        return self.derive_topic(**kwargs)

    def derive_topic(self,
                     *,
                     topics: Sequence[str] = None,
                     key_type: ModelArg = None,
                     value_type: ModelArg = None,
                     key_serializer: CodecArg = None,
                     value_serializer: CodecArg = None,
                     partitions: int = None,
                     retention: Seconds = None,
                     compacting: bool = None,
                     deleting: bool = None,
                     internal: bool = None,
                     config: Mapping[str, Any] = None,
                     prefix: str = '',
                     suffix: str = '',
                     **kwargs: Any) -> TopicT:
        topics = self.topics if topics is None else topics
        if suffix or prefix:
            if self.pattern:
                raise ValueError(
                    'Cannot add prefix/suffix to Topic with pattern')
            topics = [f'{prefix}{topic}{suffix}' for topic in topics]
        return type(self)(
            self.app,
            topics=topics,
            pattern=self.pattern,
            key_type=self.key_type if key_type is None else key_type,
            value_type=self.value_type if value_type is None else value_type,
            key_serializer=(
                self.key_serializer
                if key_serializer is None else key_serializer),
            value_serializer=(
                self.value_serializer
                if value_serializer is None else value_serializer),
            partitions=self.partitions if partitions is None else partitions,
            retention=self.retention if retention is None else retention,
            compacting=self.compacting if compacting is None else compacting,
            deleting=self.deleting if deleting is None else deleting,
            config=self.config if config is None else config,
            internal=self.internal if internal is None else internal,
        )

    def get_topic_name(self) -> str:
        if self.pattern:
            raise TypeError(
                'Topic with pattern subscription cannot be identified')
        if self.topics:
            if len(self.topics) > 1:
                raise ValueError(
                    'Topic with multiple topic names cannot be identified')
            return self.topics[0]
        raise TypeError('Topic has no subscriptions (no pattern, no topics)')

    async def _get_producer(self) -> ProducerT:
        return await self.app.maybe_start_producer()

    async def publish_message(self, fut: FutureMessage,
                              wait: bool = False) -> Awaitable[RecordMetadata]:
        app = self.app
        message: PendingMessage = fut.message
        if isinstance(message.channel, str):
            topic = message.channel
        elif isinstance(message.channel, TopicT):
            topic = cast(TopicT, message.channel).get_topic_name()
        else:
            topic = self.get_topic_name()
        key: bytes = cast(bytes, message.key)
        value: bytes = cast(bytes, message.value)
<<<<<<< HEAD
        partition: Optional[int] = message.partition
        logger.debug('send: topic=%r key=%r value=%r', topic, key, value)
=======
        timestamp: float = cast(float, message.timestamp)
        logger.debug('send: topic=%r key=%r value=%r timestamp=%r',
                     topic, key, value, timestamp)
>>>>>>> 8ec6c41c
        assert topic is not None
        producer = await self._get_producer()
        state = app.sensors.on_send_initiated(
            producer,
            topic,
            keysize=len(key) if key else 0,
            valsize=len(value) if value else 0)
        if wait:
            ret: RecordMetadata = await producer.send_and_wait(
<<<<<<< HEAD
                topic, key, value, partition=partition)
            app.sensors.on_send_completed(producer, state)
            return await self._finalize_message(fut, ret)
        else:
            fut2 = cast(asyncio.Future, await producer.send(
                topic, key, value, partition=partition))
            callback = partial(
                self._on_published,
                message=fut,
                state=state,
                producer=producer,
            )
            fut2.add_done_callback(cast(Callable, callback))
=======
                topic, key, value,
                partition=message.partition,
                timestamp=timestamp,
            )
            app.sensors.on_send_completed(producer, state)
            return await self._finalize_message(fut, ret)
        else:
            fut2 = await producer.send(
                topic, key, value,
                partition=message.partition,
                timestamp=timestamp,
            )
            cast(asyncio.Future, fut2).add_done_callback(
                cast(Callable, partial(self._on_published, message=fut)))
>>>>>>> 8ec6c41c
            return fut2

    def _on_published(self, fut: asyncio.Future,
                      message: FutureMessage,
                      producer: ProducerT,
                      state: Any) -> None:
        res: RecordMetadata = fut.result()
        message.set_result(res)
        if message.message.callback:
            message.message.callback(message)
        self.app.sensors.on_send_completed(producer, state)

    def prepare_key(self, key: K, key_serializer: CodecArg) -> Any:
        if key is not None:
            return self.app.serializers.dumps_key(
                self.key_type,
                key,
                serializer=key_serializer or self.key_serializer)
        return None

    def prepare_value(self, value: V, value_serializer: CodecArg) -> Any:
        return self.app.serializers.dumps_value(
            self.value_type,
            value,
            serializer=value_serializer or self.value_serializer)

    def on_stop_iteration(self) -> None:
        pass

    @stampede
    async def maybe_declare(self) -> None:
        await self.declare()

    async def declare(self) -> None:
        producer = await self._get_producer()
        for topic in self.topics:
            partitions = self.partitions
            if partitions is None:
                partitions = self.app.conf.topic_partitions
            replicas = self.replicas
            if not replicas:
                replicas = self.app.conf.topic_replication_factor
            await producer.create_topic(
                topic=topic,
                partitions=partitions,
                replication=replicas,
                config=self.config,
                compacting=self.compacting,
                deleting=self.deleting,
                retention=self.retention,
            )

    def __aiter__(self) -> ChannelT:
        if self.is_iterator:
            return self
        else:
            channel = self.clone(is_iterator=True)
            self.app.topics.add(channel)
            return channel

    def __str__(self) -> str:
        return str(self.pattern) if self.pattern else ','.join(self.topics)


def _model_serializer(typ: Any) -> Optional[CodecArg]:
    with suppress(AttributeError):
        return typ._options.serializer<|MERGE_RESOLUTION|>--- conflicted
+++ resolved
@@ -342,14 +342,10 @@
             topic = self.get_topic_name()
         key: bytes = cast(bytes, message.key)
         value: bytes = cast(bytes, message.value)
-<<<<<<< HEAD
         partition: Optional[int] = message.partition
-        logger.debug('send: topic=%r key=%r value=%r', topic, key, value)
-=======
         timestamp: float = cast(float, message.timestamp)
-        logger.debug('send: topic=%r key=%r value=%r timestamp=%r',
-                     topic, key, value, timestamp)
->>>>>>> 8ec6c41c
+        logger.debug('send: topic=%r k=%r v=%r timestamp=%r partition=%r',
+                     topic, key, value, timestamp, partition)
         assert topic is not None
         producer = await self._get_producer()
         state = app.sensors.on_send_initiated(
@@ -359,13 +355,18 @@
             valsize=len(value) if value else 0)
         if wait:
             ret: RecordMetadata = await producer.send_and_wait(
-<<<<<<< HEAD
-                topic, key, value, partition=partition)
+                topic, key, value,
+                partition=partition,
+                timestamp=timestamp,
+            )
             app.sensors.on_send_completed(producer, state)
             return await self._finalize_message(fut, ret)
         else:
             fut2 = cast(asyncio.Future, await producer.send(
-                topic, key, value, partition=partition))
+                topic, key, value,
+                partition=partition,
+                timestamp=timestamp,
+            ))
             callback = partial(
                 self._on_published,
                 message=fut,
@@ -373,22 +374,6 @@
                 producer=producer,
             )
             fut2.add_done_callback(cast(Callable, callback))
-=======
-                topic, key, value,
-                partition=message.partition,
-                timestamp=timestamp,
-            )
-            app.sensors.on_send_completed(producer, state)
-            return await self._finalize_message(fut, ret)
-        else:
-            fut2 = await producer.send(
-                topic, key, value,
-                partition=message.partition,
-                timestamp=timestamp,
-            )
-            cast(asyncio.Future, fut2).add_done_callback(
-                cast(Callable, partial(self._on_published, message=fut)))
->>>>>>> 8ec6c41c
             return fut2
 
     def _on_published(self, fut: asyncio.Future,
