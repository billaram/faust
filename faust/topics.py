--- conflicted
+++ resolved
@@ -11,6 +11,7 @@
     Optional,
     Pattern,
     Sequence,
+    Set,
     Union,
     cast,
 )
@@ -29,16 +30,11 @@
     ModelArg,
     PendingMessage,
     RecordMetadata,
+    TP,
     V,
 )
-<<<<<<< HEAD
-from .types.topics import ChannelT, ConductorT, TopicT
-from .types.transports import ConsumerCallback, ProducerT, TPorTopicSet
-from .types.tuples import tp_set_to_map
-=======
 from .types.topics import ChannelT, TopicT
 from .types.transports import ProducerT
->>>>>>> 9a4ca5a4
 
 if typing.TYPE_CHECKING:
     from .app import App
@@ -364,264 +360,4 @@
             return channel
 
     def __str__(self) -> str:
-<<<<<<< HEAD
-        return str(self.pattern) if self.pattern else ','.join(self.topics)
-
-
-class TopicConductor(ConductorT, Service):
-    """Manages the channels that subscribe to topics.
-
-    - Consumes messages from topic using a single consumer.
-    - Forwards messages to all channels subscribing to a topic.
-    """
-
-    logger = logger
-
-    #: Fast index to see if Topic is registered.
-    _topics: MutableSet[TopicT]
-
-    #: Map str topic to set of channels that should get a copy
-    #: of each message sent to that topic.
-    _topicmap: MutableMapping[str, MutableSet[TopicT]]
-
-    #: Map of TP to set of channels that should get a copy
-    #: of each message sent to that TP.
-    #: Anything in this set, overrides _topicmap
-    _tp_direct: MutableMapping[TP, MutableSet[TopicT]]
-
-    #: Whenever a change is made, i.e. a Topic is added/removed, we notify
-    #: the background task responsible for resubscribing.
-    _subscription_changed: Optional[asyncio.Event]
-
-    _subscription_done: Optional[asyncio.Future]
-
-    _acking_topics: Set[str]
-
-    def __init__(self, app: AppT, **kwargs: Any) -> None:
-        Service.__init__(self, **kwargs)
-        self.app = app
-        self._topics = set()
-        self._topicmap = defaultdict(set)
-        self._tp_direct = defaultdict(set)
-        self._acking_topics = set()
-        self._subscription_changed = None
-        self._subscription_done = None
-        # we compile the closure used for receive messages
-        # (this just optimizes symbol lookups, localizing variables etc).
-        self.on_message: Callable[[Message], Awaitable[None]]
-        self.on_message = self._compile_message_handler()
-
-    async def commit(self, topics: TPorTopicSet) -> bool:
-        return await self.app.consumer.commit(topics)
-
-    def _compile_message_handler(self) -> ConsumerCallback:
-        # This method localizes variables and attribute access
-        # for better performance.  This is part of the inner loop
-        # of a Faust worker, so tiny improvements here has big impact.
-
-        # topic str -> list of TopicT
-        get_channels_for_topic = self._topicmap.__getitem__
-        consumer: ConsumerT = None
-        on_message_in = self.app.sensors.on_message_in
-        on_topic_buffer_full = self.app.sensors.on_topic_buffer_full
-        unacked: Set[Message] = None
-        add_unacked: Callable[[Message], None] = None
-        acquire_flow_control: Callable = self.app.flow_control.acquire
-        len_: Callable[[Any], int] = len
-        acking_topics: Set[str] = self._acking_topics
-
-        async def on_message(message: Message) -> None:
-            nonlocal consumer, unacked, add_unacked
-            if consumer is None:
-                consumer = self.app.consumer
-                unacked = consumer._unacked_messages
-                add_unacked = unacked.add
-            # when a message is received we find all channels
-            # that subscribe to this message
-            tp = message.tp
-            topic = message.topic
-            try:
-                channels = cast(Set[Topic], self._tp_direct[tp])
-            except KeyError:
-                channels = cast(Set[Topic], get_channels_for_topic(topic))
-            channels_n = len_(channels)
-            await acquire_flow_control()
-            if channels_n:
-                # we increment the reference count for this message in bulk
-                # immediately, so that nothing will get a chance to decref to
-                # zero before we've had the chance to pass it to all channels
-                message.incref(channels_n)
-                if topic in acking_topics:
-                    # This inlines Consumer.track_message(message)
-                    add_unacked(message)
-                    on_message_in(message.tp, message.offset, message)
-                    # XXX ugh this should be in the consumer somehow
-                    if consumer._last_batch is None:
-                        # set last_batch received timestamp if not already set.
-                        # the commit livelock monitor uses this to check
-                        # how long between receiving a message to we commit it
-                        # (we reset _last_batch to None in .commit())
-                        consumer._last_batch = monotonic()
-
-                event: EventT = None
-                event_keyid: Tuple[K, V] = None
-
-                # forward message to all channels subscribing to this topic
-
-                # keep track of the number of channels we delivered to,
-                # so that if a DecodeError is raised we can propagate
-                # that errors to the remaining channels.
-                delivered: Set[Topic] = set()
-                full: List[Tuple[EventT, Topic]] = []
-                try:
-                    for chan in channels:
-                        keyid = chan.key_type, chan.value_type
-                        if event is None:
-                            # first channel deserializes the payload:
-                            event = await chan.decode(message, propagate=True)
-                            event_keyid = keyid
-
-                            queue = chan.queue
-                            if queue.full():
-                                full.append((event, chan))
-                                continue
-                            queue.put_nowait(event)
-                        else:
-                            # subsequent channels may have a different
-                            # key/value type pair, meaning they all can
-                            # deserialize the message in different ways
-
-                            dest_event: EventT
-                            if keyid == event_keyid:
-                                # Reuse the event if it uses the same keypair:
-                                dest_event = event
-                            else:
-                                dest_event = await chan.decode(
-                                    message, propagate=True)
-                            queue = chan.queue
-                            if queue.full():
-                                full.append((dest_event, chan))
-                                continue
-                            queue.put_nowait(dest_event)
-                        delivered.add(chan)
-                    if full:
-                        for _, dest_chan in full:
-                            on_topic_buffer_full(dest_chan)
-                        await asyncio.wait(
-                            [dest_chan.put(dest_event)
-                             for dest_event, dest_chan in full],
-                            return_when=asyncio.ALL_COMPLETED,
-                        )
-                except KeyDecodeError as exc:
-                    remaining = channels - delivered
-                    message.ack(self.app.consumer, n=len(remaining))
-                    for channel in remaining:
-                        await channel.on_key_decode_error(exc, message)
-                        delivered.add(channel)
-                except ValueDecodeError as exc:
-                    remaining = channels - delivered
-                    message.ack(self.app.consumer, n=len(remaining))
-                    for channel in remaining:
-                        await channel.on_value_decode_error(exc, message)
-                        delivered.add(channel)
-
-        return on_message
-
-    def acks_enabled_for(self, topic: str) -> bool:
-        return topic in self._acking_topics
-
-    @Service.task
-    async def _subscriber(self) -> None:
-        # the first time we start, we will wait two seconds
-        # to give agents a chance to start up and register their
-        # streams.  This way we won't have N subscription requests at the
-        # start.
-        await self.sleep(2.0)
-
-        # tell the consumer to subscribe to the topics.
-        await self.app.consumer.subscribe(await self._update_topicmap())
-        notify(self._subscription_done)
-
-        # Now we wait for changes
-        ev = self._subscription_changed = asyncio.Event(loop=self.loop)
-        while not self.should_stop:
-            await ev.wait()
-            await self.app.consumer.subscribe(await self._update_topicmap())
-            ev.clear()
-            notify(self._subscription_done)
-
-    async def wait_for_subscriptions(self) -> None:
-        if self._subscription_done is not None:
-            await self._subscription_done
-
-    async def _update_topicmap(self) -> Iterable[str]:
-        self._topicmap.clear()
-        for channel in self._topics:
-            if channel.internal:
-                await channel.maybe_declare()
-            for topic in channel.topics:
-                if channel.acks:
-                    self._acking_topics.add(topic)
-                self._topicmap[topic].add(channel)
-        return self._topicmap
-
-    async def on_partitions_assigned(self, assigned: Set[TP]) -> None:
-        self._tp_direct.clear()
-        assignmap = tp_set_to_map(assigned)
-        for topic in self._topics:
-            if topic.active_partitions is not None:
-                if topic.active_partitions:
-                    assert topic.active_partitions.issubset(assigned)
-                    for tp in topic.active_partitions:
-                        self._tp_direct[tp].add(topic)
-            else:
-                for subtopic in topic.topics:
-                    for tp in assignmap[subtopic]:
-                        self._tp_direct[tp].add(topic)
-
-    async def on_partitions_revoked(self, revoked: Set[TP]) -> None:
-        self._tp_direct.clear()
-
-    def clear(self) -> None:
-        self._topics.clear()
-        self._topicmap.clear()
-        self._acking_topics.clear()
-
-    def __contains__(self, value: Any) -> bool:
-        return value in self._topics
-
-    def __iter__(self) -> Iterator[TopicT]:
-        return iter(self._topics)
-
-    def __len__(self) -> int:
-        return len(self._topics)
-
-    def __hash__(self) -> int:
-        return object.__hash__(self)
-
-    def add(self, topic: Any) -> None:
-        if topic not in self._topics:
-            self._topics.add(topic)
-            self._flag_changes()
-
-    def discard(self, topic: Any) -> None:
-        self._topics.discard(topic)
-        self.beacon.discard(topic)
-        self._flag_changes()
-
-    def _flag_changes(self) -> None:
-        if self._subscription_changed is not None:
-            self._subscription_changed.set()
-        if self._subscription_done is None:
-            self._subscription_done = asyncio.Future(loop=self.loop)
-
-    @property
-    def label(self) -> str:
-        return f'{type(self).__name__}({len(self._topics)})'
-
-    @property
-    def shortlabel(self) -> str:
-        return type(self).__name__
-=======
-        return str(self.pattern) if self.pattern else ','.join(self.topics)
->>>>>>> 9a4ca5a4
+        return str(self.pattern) if self.pattern else ','.join(self.topics)